# Licensed to the Apache Software Foundation (ASF) under one
# or more contributor license agreements.  See the NOTICE file
# distributed with this work for additional information
# regarding copyright ownership.  The ASF licenses this file
# to you under the Apache License, Version 2.0 (the
# "License"); you may not use this file except in compliance
# with the License.  You may obtain a copy of the License at
#
#   http://www.apache.org/licenses/LICENSE-2.0
#
# Unless required by applicable law or agreed to in writing,
# software distributed under the License is distributed on an
# "AS IS" BASIS, WITHOUT WARRANTIES OR CONDITIONS OF ANY
# KIND, either express or implied.  See the License for the
# specific language governing permissions and limitations
# under the License.

# pylint: disable=wildcard-import
"""This module includes common utilities such as data readers and counter."""

from . import (batchify, candidate_sampler, conll, corpora, dataloader,
               dataset, question_answering, registry, sampler, sentiment,
               stream, transforms, translation, utils,
               word_embedding_evaluation, intent_slot, glue)
from .candidate_sampler import *
from .conll import *
from .glue import *
from .corpora import *
from .dataloader import *
from .dataset import *
from .question_answering import *
from .registry import *
from .sampler import *
from .sentiment import *
from .stream import *
from .transforms import *
from .translation import *
from .utils import *
from .word_embedding_evaluation import *
from .intent_slot import *
from .data_preprocessing_transform import *


__all__ = (['batchify'] + utils.__all__ + transforms.__all__ + sampler.__all__
           + dataset.__all__ + corpora.__all__ + sentiment.__all__
           + word_embedding_evaluation.__all__ + stream.__all__ + conll.__all__
           + translation.__all__ + registry.__all__ + question_answering.__all__
           + dataloader.__all__ + candidate_sampler.__all__ + intent_slot.__all__
<<<<<<< HEAD
           + glue.__all__ + data_preprocessing_transform.__all__)
=======
           + glue.__all__)  # pytype: disable=attribute-error
>>>>>>> d9afa4dc
<|MERGE_RESOLUTION|>--- conflicted
+++ resolved
@@ -46,8 +46,4 @@
            + word_embedding_evaluation.__all__ + stream.__all__ + conll.__all__
            + translation.__all__ + registry.__all__ + question_answering.__all__
            + dataloader.__all__ + candidate_sampler.__all__ + intent_slot.__all__
-<<<<<<< HEAD
            + glue.__all__ + data_preprocessing_transform.__all__)
-=======
-           + glue.__all__)  # pytype: disable=attribute-error
->>>>>>> d9afa4dc
