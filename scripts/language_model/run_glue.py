"""
Sentence Pair Classification with XLNet
"""
import io
import os
import time
import argparse
import random
import logging
import warnings
import sys
import multiprocessing
import numpy as np
import mxnet as mx
from mxnet import gluon
import gluonnlp as nlp
from model.XLNet_classifier import XLNetClassifier
from transformer import model

sys.path.append('../bert/data')
#pylint: disable=wrong-import-position
from classification import MRPCTask, QQPTask, RTETask, STSBTask, SSTTask, \
     QNLITask, CoLATask, MNLITask, WNLITask, XNLITask, LCQMCTask, ChnSentiCorpTask
from data.transform import XLNetDatasetTransform

tasks = {
    'MRPC': MRPCTask(),
    'QQP': QQPTask(),
    'QNLI': QNLITask(),
    'RTE': RTETask(),
    'STS-B': STSBTask(),
    'CoLA': CoLATask(),
    'MNLI': MNLITask(),
    'WNLI': WNLITask(),
    'SST': SSTTask(),
    'XNLI': XNLITask(),
    'LCQMC': LCQMCTask(),
    'ChnSentiCorp': ChnSentiCorpTask()
}

parser = argparse.ArgumentParser(
    description='XLNet fine-tune examples for classification/regression tasks.',
    formatter_class=argparse.ArgumentDefaultsHelpFormatter)

parser.add_argument('--epochs', type=int, default=3, help='number of epochs.')

<<<<<<< HEAD
parser.add_argument('--batch_size', type=int, default=128,
                    help='Batch size. Number of examples per gpu in a minibatch.')

parser.add_argument('--dev_batch_size', type=int, default=32,
                    help='Batch size for dev set and test set')

parser.add_argument('--lr', type=float, default=3e-5, help='Initial learning rate')

parser.add_argument('--epsilon', type=float, default=1e-6,
                    help='Small value to avoid division by 0')
parser.add_argument('--warmup_ratio', type=float, default=0,
=======
parser.add_argument('--batch_size', type=int, default=32,
                    help='Batch size. Number of examples per gpu in a minibatch.')

parser.add_argument('--dev_batch_size', type=int, default=8,
                    help='Batch size for dev set and test set')

parser.add_argument('--lr', type=float, default=5e-5, help='Initial learning rate')

parser.add_argument('--epsilon', type=float, default=1e-6,
                    help='Small value to avoid division by 0')
parser.add_argument('--warmup_ratio', type=float, default=0.1,
>>>>>>> 0d4ebaee
                    help='ratio of warmup steps used in NOAM\'s stepsize schedule')
parser.add_argument('--log_interval', type=int, default=10, help='report interval')
parser.add_argument('--max_len', type=int, default=128, help='Maximum length of the sentence pairs')

parser.add_argument(
    '--pad', default=True, action='store_true',
    help='Whether to pad to maximum length when preparing data batches. '
    'Have to be true currently due to left padding')

parser.add_argument('--seed', type=int, default=2, help='Random seed')

parser.add_argument(
    '--accumulate', type=int, default=None,
    help='The number of batches for gradients accumulation to simulate large batch size. '
    'Default is None')
parser.add_argument('--gpu', type=int, default=None, help='Number of gpus for finetuning.')
parser.add_argument('--cpu', type=int, default=None, help='Number of cpus for finetuning.')
parser.add_argument('--task_name', default='MRPC', type=str,
                    help='The name of the task to fine-tune.')

<<<<<<< HEAD
parser.add_argument('--model_name', type=str, default='xlnet_cased_l12_h768_a12',
                    choices=['xlnet_cased_l24_h1024_a16', 'xlnet_cased_l12_h768_a12'],
=======
parser.add_argument('--model', type=str, default='xlnet_cased_l24_h1024_a16',
>>>>>>> 0d4ebaee
                    help='The name of pre-trained XLNet model to fine-tune')

parser.add_argument('--dataset', type=str, default='126gb',
                    help='The dataset BERT pre-trained with.')

parser.add_argument('--output_dir', type=str, default='./output_dir',
                    help='The output directory where the model params will be written.')

parser.add_argument(
    '--only_inference', action='store_true',
    help='If set, we skip training and only perform inference on dev and test data.')

<<<<<<< HEAD
=======
parser.add_argument('--dtype', type=str, default='float32', choices=['float32', 'float16'],
                    help='The data type for training. Doesnt support float16 currently')

>>>>>>> 0d4ebaee
parser.add_argument(
    '--model_parameters', type=str, default=None,
    help='A parameter file for the model that is loaded into the model'
    ' before training/inference. It is different from the parameter'
    ' file written after the model is trained.')

parser.add_argument(
    '--early_stop', type=int, default=None,
    help='Whether to perform early stopping based on the metric on dev set. '
    'The provided value is the patience. ')

parser.add_argument('--dropout', type=float, default=0.1, help='dropout')
parser.add_argument('--attention_dropout', type=float, default=0.1, help='attention dropout')
parser.add_argument('--lr_decay', type=str, default='linear', help='lr decay')
args = parser.parse_args()


def split_and_load(arrs, ctx):
    """split and load arrays to a list of contexts"""
    assert isinstance(arrs, (list, tuple))
    # split and load
    loaded_arrs = [mx.gluon.utils.split_and_load(arr, ctx, even_split=False) for arr in arrs]
    return zip(*loaded_arrs)


logger = logging.getLogger()
logger.setLevel(logging.INFO)
logging.captureWarnings(True)
<<<<<<< HEAD
handler = logging.FileHandler('log_{0}.txt'.format(args.task_name))
handler.setLevel(logging.INFO)
handler2 = logging.StreamHandler()
handler2.setLevel(logging.INFO)
formatter = logging.Formatter('%(asctime)s - %(name)s - %(levelname)s - %(message)s')
handler.setFormatter(formatter)
handler2.setFormatter(formatter)
logger.addHandler(handler)
logger.addHandler(handler2)
=======
handler = logging.FileHandler("log.txt")
handler.setLevel(logging.INFO)
formatter = logging.Formatter('%(asctime)s - %(name)s - %(levelname)s - %(message)s')
handler.setFormatter(formatter)
logger.addHandler(handler)
>>>>>>> 0d4ebaee
logging.info(args)

log_interval = args.log_interval * args.accumulate if args.accumulate else args.log_interval

if args.accumulate:
    logging.info('Using gradient accumulation. Effective batch size = ' \
                 'batch_size * accumulate = %d', args.accumulate * args.batch_size)

# random seed
np.random.seed(args.seed)
random.seed(args.seed)
mx.random.seed(args.seed)

num_workers = 0
ctxs = [mx.cpu(0)] if not args.gpu else [mx.gpu(i) for i in range(args.gpu)]

task = tasks[args.task_name]
<<<<<<< HEAD
=======

# data type with mixed precision training
if args.dtype == 'float16':
    from mxnet.contrib import amp  # pylint: disable=ungrouped-imports
    # monkey patch amp list since topk does not support fp16
    amp.lists.symbol.FP32_FUNCS.append('topk')
    amp.lists.symbol.FP16_FP32_FUNCS.remove('topk')
    amp.init()
>>>>>>> 0d4ebaee


# model and loss
if args.only_inference and not args.model_parameters:
    warnings.warn('model_parameters is not set. '
                  'Randomly initialized model will be used for inference.')

get_pretrained = True

get_model_params = {
<<<<<<< HEAD
    'name': args.model_name,
    'dataset_name': args.dataset,
    'pretrained': get_pretrained,
    'ctx': ctxs,
    'use_decoder': False,
    'dropout': args.dropout,
    'attention_dropout': args.attention_dropout
=======
    'name': model_name,
    'dataset_name': dataset,
    'pretrained': get_pretrained,
    'ctx': ctxs,
    'use_decoder': False,
>>>>>>> 0d4ebaee
}

xlnet_base, vocab, tokenizer = model.get_model(**get_model_params)
# initialize the rest of the parameters
initializer = mx.init.Normal(0.02)

do_regression = not task.class_labels
if do_regression:
    num_classes = 1
    loss_function = gluon.loss.L2Loss()
else:
    num_classes = len(task.class_labels)
    loss_function = gluon.loss.SoftmaxCELoss()
# reuse the XLnetClassifier class with num_classes=1 for regression
model = XLNetClassifier(xlnet_base, units=xlnet_base._net._units, dropout=0.1,
                        num_classes=num_classes)

num_ctxes = len(ctxs)

# initialize classifier
if not args.model_parameters:
    model.classifier.initialize(init=initializer, ctx=ctxs)
    model.pooler.initialize(init=initializer, ctx=ctxs)

# load checkpointing
output_dir = args.output_dir

if args.model_parameters:
    logging.info('loading model params from %s', args.model_parameters)
    nlp.utils.load_parameters(model, args.model_parameters, ctx=ctxs, cast_dtype=True)

nlp.utils.mkdir(output_dir)

logging.debug(model)
model.hybridize(static_alloc=True)
loss_function.hybridize(static_alloc=True)

# data processing
do_lower_case = 'uncased' in args.dataset


def preprocess_data(_tokenizer, _task, _batch_size, _dev_batch_size, max_len, _vocab, pad=False):
    """Train/eval Data preparation function."""
    pool = multiprocessing.Pool()

    # transformation for data train and dev
    label_dtype = 'float32' if not _task.class_labels else 'int32'
    trans = XLNetDatasetTransform(_tokenizer, max_len, vocab=_vocab,
                                  class_labels=_task.class_labels, label_alias=_task.label_alias,
                                  pad=pad, pair=_task.is_pair, has_label=True)

    # data train
    # _task.dataset_train returns (segment_name, dataset)
    train_tsv = _task.dataset_train()[1]
    data_train = mx.gluon.data.SimpleDataset(pool.map(trans, train_tsv))
    data_train_len = data_train.transform(lambda input_id, length, segment_id, label_id: length,
                                          lazy=False)
    # bucket sampler for training
    pad_val = _vocab[_vocab.padding_token]
    batchify_fn = nlp.data.batchify.Tuple(
        nlp.data.batchify.Pad(axis=0, pad_val=pad_val),  # input
        nlp.data.batchify.Stack(),  # length
        nlp.data.batchify.Pad(axis=0, pad_val=0),  # segment
        nlp.data.batchify.Stack(label_dtype))  # label

    batch_sampler = nlp.data.sampler.FixedBucketSampler(data_train_len, batch_size=_batch_size,
                                                        num_buckets=10, ratio=0, shuffle=True)
    # data loader for training
    loader_train = gluon.data.DataLoader(dataset=data_train, num_workers=num_workers,
                                         batch_sampler=batch_sampler, batchify_fn=batchify_fn)

    # data dev. For MNLI, more than one dev set is available
    dev_tsv = _task.dataset_dev()
    dev_tsv_list = dev_tsv if isinstance(dev_tsv, list) else [dev_tsv]
    loader_dev_list = []
    for segment, data in dev_tsv_list:
        data_dev = mx.gluon.data.SimpleDataset(pool.map(trans, data))
        loader_dev = mx.gluon.data.DataLoader(data_dev, batch_size=_dev_batch_size,
                                              num_workers=num_workers, shuffle=False,
                                              batchify_fn=batchify_fn)
        loader_dev_list.append((segment, loader_dev))

    # batchify for data test
    test_batchify_fn = nlp.data.batchify.Tuple(nlp.data.batchify.Pad(axis=0, pad_val=pad_val),
                                               nlp.data.batchify.Stack(),
                                               nlp.data.batchify.Pad(axis=0, pad_val=0))
    # transform for data test
    test_trans = XLNetDatasetTransform(_tokenizer, max_len, vocab=_vocab, class_labels=None,
                                       pad=pad, pair=_task.is_pair, has_label=False)

    # data test. For MNLI, more than one test set is available
    test_tsv = _task.dataset_test()
    test_tsv_list = test_tsv if isinstance(test_tsv, list) else [test_tsv]
    loader_test_list = []
    for segment, data in test_tsv_list:
        data_test = mx.gluon.data.SimpleDataset(pool.map(test_trans, data))
        loader_test = mx.gluon.data.DataLoader(data_test, batch_size=_dev_batch_size,
                                               num_workers=num_workers, shuffle=False,
                                               batchify_fn=test_batchify_fn)
        loader_test_list.append((segment, loader_test))
    pool.close()
    return loader_train, loader_dev_list, loader_test_list, len(data_train)


# Get the loader.
logging.info('processing dataset...')
train_data, dev_data_list, test_data_list, num_train_examples = preprocess_data(
    tokenizer, task, args.batch_size, args.dev_batch_size, args.max_len, vocab, args.pad)


def test(loader_test, segment):
    """Inference function on the test dataset."""
    logging.info('Now we are doing testing on %s with %s.', segment, ctxs)

    tic = time.time()
    results = []
    for _, seqs in enumerate(loader_test):
        #input_ids, valid_length, segment_ids = seqs
        data_list = list(split_and_load(seqs, ctxs))
        out_list = []
        for splited_data in data_list:
            input_ids, valid_length, segment_ids = splited_data
            out = model(input_ids, segment_ids, valid_length=valid_length)
            out_list.append(out)
        out_list = np.vstack([o.asnumpy() for o in out_list])
        if not task.class_labels:
            # regression task
            for result in out_list.reshape(-1).tolist():
                results.append('{:.3f}'.format(result))
        else:
            # classification task
            out = out_list.reshape(-1, out_list.shape[-1])
            indices = out.argmax(axis=-1)
            for index in indices:
                results.append(task.class_labels[int(index)])

    mx.nd.waitall()
    toc = time.time()
    logging.info('Time cost=%.2fs, throughput=%.2f samples/s', toc - tic,
                 args.dev_batch_size * len(loader_test) / (toc - tic))
    # write result to a file.
    segment = segment.replace('_mismatched', '-mm')
    segment = segment.replace('_matched', '-m')
    segment = segment.replace('SST', 'SST-2')
    filename = args.task_name + segment.replace('test', '') + '.tsv'
    test_path = os.path.join(args.output_dir, filename)
    with io.open(test_path, 'w', encoding='utf-8') as f:
        f.write(u'index\tprediction\n')
        for i, pred in enumerate(results):
            f.write(u'%d\t%s\n' % (i, str(pred)))


def log_metric(metric, is_training=True):
    prefix = 'training' if is_training else 'validation'
    metric_nm, metric_val = metric.get()
    if not isinstance(metric_nm, list):
        metric_nm, metric_val = [metric_nm], [metric_val]
    logging_str = prefix + ' metrics:' + ','.join([i + ':%.4f' for i in metric_nm])
    logging.info(logging_str, *metric_val)
    return metric_nm, metric_val

<<<<<<< HEAD
def log_train(batch_id, batch_num, step_loss, _log_interval, epoch_id, learning_rate):
    """Generate and print out the log message for training. """
    train_str = '[Epoch %d Batch %d/%d] loss=%.4f, lr=%.7f'
    logging.info(train_str, epoch_id + 1, batch_id + 1, batch_num, step_loss / _log_interval,
                 learning_rate)
=======
    train_str = '[Epoch %d Batch %d/%d] loss=%.4f, lr=%.7f, metrics:' + \
                ','.join([i + ':%.4f' for i in metric_nm])
    logging.info(train_str, epoch_id + 1, batch_id + 1, batch_num, step_loss / _log_interval,
                 learning_rate, *metric_val)
>>>>>>> 0d4ebaee


def log_eval(batch_id, batch_num, step_loss, _log_interval):
    """Generate and print out the log message for inference. """
<<<<<<< HEAD
    eval_str = '[Batch %d/%d] loss=%.4f'
    logging.info(eval_str, batch_id + 1, batch_num, step_loss / _log_interval)
=======
    metric_nm, metric_val = metric.get()
    if not isinstance(metric_nm, list):
        metric_nm, metric_val = [metric_nm], [metric_val]

    eval_str = '[Batch %d/%d] loss=%.4f, metrics:' + \
               ','.join([i + ':%.4f' for i in metric_nm])
    logging.info(eval_str, batch_id + 1, batch_num, step_loss / _log_interval, *metric_val)
>>>>>>> 0d4ebaee


def train(metric):
    """Training function."""
    if not args.only_inference:
        logging.info('Now we are doing XLNet classification training on %s!', ctxs)

    all_model_params = model.collect_params()
<<<<<<< HEAD
    optimizer_params = {'learning_rate': args.lr, 'epsilon': args.epsilon, 'wd': 0}
    trainer = gluon.Trainer(all_model_params, 'adam', optimizer_params, update_on_kvstore=False)
=======
    optimizer_params = {'learning_rate': args.lr, 'epsilon': args.epsilon, 'wd': 0.01}
    trainer = gluon.Trainer(all_model_params, 'adam', optimizer_params, update_on_kvstore=False)
    if args.dtype == 'float16':
        amp.init_trainer(trainer)
>>>>>>> 0d4ebaee

    step_size = args.batch_size * args.accumulate if args.accumulate else args.batch_size
    num_train_steps = int(num_train_examples / step_size * args.epochs)
    warmup_ratio = args.warmup_ratio
    num_warmup_steps = int(num_train_steps * warmup_ratio)
    step_num = 0

    # Do not apply weight decay on LayerNorm and bias terms
    for _, v in model.collect_params('.*beta|.*gamma|.*bias').items():
        v.wd_mult = 0.0
    # Collect differentiable parameters
    params = [p for p in all_model_params.values() if p.grad_req != 'null']

    # Set grad_req if gradient accumulation is required
    if args.accumulate and args.accumulate > 1:
        for p in params:
            p.grad_req = 'add'
    # track best eval score
    metric_history = []
    best_metric = None
    patience = args.early_stop

    tic = time.time()
    for epoch_id in range(args.epochs):
        if args.early_stop and patience == 0:
            logging.info('Early stopping at epoch %d', epoch_id)
            break
        if not args.only_inference:
            metric.reset()
            step_loss = 0
            tic = time.time()
            all_model_params.zero_grad()
            for batch_id, seqs in enumerate(train_data):
                new_lr = args.lr
                # learning rate schedule
                if step_num < num_warmup_steps:
                    new_lr = args.lr * step_num / num_warmup_steps
<<<<<<< HEAD
                elif args.lr_decay == 'linear':
                    non_warmup_steps = step_num - num_warmup_steps
                    offset = non_warmup_steps / (num_train_steps - num_warmup_steps)
                    new_lr = max(0, args.lr - offset * args.lr)
=======
                else:
                    non_warmup_steps = step_num - num_warmup_steps
                    offset = non_warmup_steps / (num_train_steps - num_warmup_steps)
                    new_lr = args.lr - offset * args.lr
>>>>>>> 0d4ebaee
                trainer.set_learning_rate(new_lr)
                batch_loss = []
                # forward and backward
                with mx.autograd.record():
                    data_list = list(split_and_load(seqs, ctxs))
                    for splited_data in data_list:
                        input_ids, valid_length, segment_ids, label = splited_data
                        out = model(input_ids, segment_ids, valid_length=valid_length)
<<<<<<< HEAD
                        ls = loss_function(out, label).mean() / len(ctxs)
                        ls.backward()
                        batch_loss.append(ls)
=======
                        out_list.append(out)
                        label_list.append(label)
                        batch_loss.append(loss_function(out, label).mean())
>>>>>>> 0d4ebaee
                # update
                if not args.accumulate or (batch_id + 1) % args.accumulate == 0:
                    trainer.allreduce_grads()
                    nlp.utils.clip_grad_global_norm(params, 1)
                    trainer.update(args.accumulate if args.accumulate else 1,
                                   ignore_stale_grad=True)
                    step_num += 1
                    if args.accumulate and args.accumulate > 1:
                        # set grad to zero for gradient accumulation
                        all_model_params.zero_grad()
                batch_loss = sum([ls.asscalar() for ls in batch_loss])
                step_loss += batch_loss
<<<<<<< HEAD
=======
                metric.update(label_list, out_list)
>>>>>>> 0d4ebaee
                if (batch_id + 1) % (args.log_interval) == 0:
                    log_train(batch_id, len(train_data), step_loss, args.log_interval,
                              epoch_id, trainer.learning_rate)
                    step_loss = 0
            mx.nd.waitall()

        # inference on dev data
        for segment, dev_data in dev_data_list:
            metric_nm, metric_val = evaluate(dev_data, metric, segment)
            if best_metric is None or metric_val >= best_metric:
                best_metric = metric_val
                patience = args.early_stop
            else:
                if args.early_stop is not None:
                    patience -= 1
            metric_history.append((epoch_id, metric_nm, metric_val))

        if not args.only_inference:
            # save params
            ckpt_name = 'model_xlnet_{0}_{1}.params'.format(args.task_name, epoch_id)
            params_saved = os.path.join(output_dir, ckpt_name)
            nlp.utils.save_parameters(model, params_saved)
            logging.info('params saved in: %s', params_saved)
            toc = time.time()
            logging.info('Time cost=%.2fs', toc - tic)
            tic = toc

    if not args.only_inference:
        # we choose the best model based on metric[0],
        # assuming higher score stands for better model quality
        metric_history.sort(key=lambda x: x[2][0], reverse=True)
        epoch_id, metric_nm, metric_val = metric_history[0]
        ckpt_name = 'model_xlnet_{0}_{1}.params'.format(args.task_name, epoch_id)
        params_saved = os.path.join(output_dir, ckpt_name)
        nlp.utils.load_parameters(model, params_saved)
        metric_str = 'Best model at epoch {}. Validation metrics:'.format(epoch_id + 1)
        metric_str += ','.join([i + ':%.4f' for i in metric_nm])
        logging.info(metric_str, *metric_val)

    # inference on test data
    for segment, test_data in test_data_list:
        test(test_data, segment)
    print('finish test!')


def evaluate(loader_dev, metric, segment):
    """Evaluate the model on validation dataset."""
    logging.info('Now we are doing evaluation on %s with %s.', segment, ctxs)
    metric.reset()
    step_loss = 0
    tic = time.time()
    out_list = []
    label_list = []
    for batch_id, seqs in enumerate(loader_dev):
        batch_loss = []
        # forward and backward
        batch_loss = []
        out_list = []
        label_list = []
        # forward and backward
        data_list = list(split_and_load(seqs, ctxs))
        for splited_data in data_list:
            input_ids, valid_length, segment_ids, label = splited_data
<<<<<<< HEAD
            label = label.reshape((-1))
            out = model(input_ids, segment_ids, valid_length=valid_length)
            out_list.append(out.as_in_context(mx.cpu(0)))
            label_list.append(label.as_in_context(mx.cpu(0)))
            batch_loss.append(loss_function(out, label).mean() / len(ctxs))
=======
            out = model(input_ids, segment_ids, valid_length=valid_length)
            out_list.append(out)
            label_list.append(label)
            batch_loss.append(loss_function(out, label).mean())
            #batch_loss.append(loss_function(out, label).means())
>>>>>>> 0d4ebaee

        batch_loss = sum([ls.asscalar() for ls in batch_loss])
        step_loss += batch_loss
        if (batch_id + 1) % (args.log_interval) == 0:
            log_eval(batch_id, len(loader_dev), step_loss, args.log_interval)
            step_loss = 0

    label_list = mx.nd.concat(*label_list, dim=0)
    out_list = mx.nd.concat(*out_list, dim=0)
    metric.update([label_list], [out_list])
    metric_nm, metric_val = log_metric(metric, is_training=False)
    mx.nd.waitall()
    toc = time.time()
    logging.info('Time cost=%.2fs, throughput=%.2f samples/s', toc - tic,
                 args.dev_batch_size * len(loader_dev) / (toc - tic))
    return metric_nm, metric_val

<<<<<<< HEAD
=======

if __name__ == '__main__':
    train(task.metrics)
>>>>>>> 0d4ebaee

if __name__ == '__main__':
    train(task.metrics)<|MERGE_RESOLUTION|>--- conflicted
+++ resolved
@@ -44,19 +44,7 @@
 
 parser.add_argument('--epochs', type=int, default=3, help='number of epochs.')
 
-<<<<<<< HEAD
-parser.add_argument('--batch_size', type=int, default=128,
-                    help='Batch size. Number of examples per gpu in a minibatch.')
-
-parser.add_argument('--dev_batch_size', type=int, default=32,
-                    help='Batch size for dev set and test set')
-
-parser.add_argument('--lr', type=float, default=3e-5, help='Initial learning rate')
-
-parser.add_argument('--epsilon', type=float, default=1e-6,
-                    help='Small value to avoid division by 0')
-parser.add_argument('--warmup_ratio', type=float, default=0,
-=======
+
 parser.add_argument('--batch_size', type=int, default=32,
                     help='Batch size. Number of examples per gpu in a minibatch.')
 
@@ -68,7 +56,7 @@
 parser.add_argument('--epsilon', type=float, default=1e-6,
                     help='Small value to avoid division by 0')
 parser.add_argument('--warmup_ratio', type=float, default=0.1,
->>>>>>> 0d4ebaee
+
                     help='ratio of warmup steps used in NOAM\'s stepsize schedule')
 parser.add_argument('--log_interval', type=int, default=10, help='report interval')
 parser.add_argument('--max_len', type=int, default=128, help='Maximum length of the sentence pairs')
@@ -89,12 +77,7 @@
 parser.add_argument('--task_name', default='MRPC', type=str,
                     help='The name of the task to fine-tune.')
 
-<<<<<<< HEAD
-parser.add_argument('--model_name', type=str, default='xlnet_cased_l12_h768_a12',
-                    choices=['xlnet_cased_l24_h1024_a16', 'xlnet_cased_l12_h768_a12'],
-=======
 parser.add_argument('--model', type=str, default='xlnet_cased_l24_h1024_a16',
->>>>>>> 0d4ebaee
                     help='The name of pre-trained XLNet model to fine-tune')
 
 parser.add_argument('--dataset', type=str, default='126gb',
@@ -107,12 +90,6 @@
     '--only_inference', action='store_true',
     help='If set, we skip training and only perform inference on dev and test data.')
 
-<<<<<<< HEAD
-=======
-parser.add_argument('--dtype', type=str, default='float32', choices=['float32', 'float16'],
-                    help='The data type for training. Doesnt support float16 currently')
-
->>>>>>> 0d4ebaee
 parser.add_argument(
     '--model_parameters', type=str, default=None,
     help='A parameter file for the model that is loaded into the model'
@@ -141,23 +118,11 @@
 logger = logging.getLogger()
 logger.setLevel(logging.INFO)
 logging.captureWarnings(True)
-<<<<<<< HEAD
-handler = logging.FileHandler('log_{0}.txt'.format(args.task_name))
-handler.setLevel(logging.INFO)
-handler2 = logging.StreamHandler()
-handler2.setLevel(logging.INFO)
-formatter = logging.Formatter('%(asctime)s - %(name)s - %(levelname)s - %(message)s')
-handler.setFormatter(formatter)
-handler2.setFormatter(formatter)
-logger.addHandler(handler)
-logger.addHandler(handler2)
-=======
 handler = logging.FileHandler("log.txt")
 handler.setLevel(logging.INFO)
 formatter = logging.Formatter('%(asctime)s - %(name)s - %(levelname)s - %(message)s')
 handler.setFormatter(formatter)
 logger.addHandler(handler)
->>>>>>> 0d4ebaee
 logging.info(args)
 
 log_interval = args.log_interval * args.accumulate if args.accumulate else args.log_interval
@@ -175,8 +140,6 @@
 ctxs = [mx.cpu(0)] if not args.gpu else [mx.gpu(i) for i in range(args.gpu)]
 
 task = tasks[args.task_name]
-<<<<<<< HEAD
-=======
 
 # data type with mixed precision training
 if args.dtype == 'float16':
@@ -185,7 +148,6 @@
     amp.lists.symbol.FP32_FUNCS.append('topk')
     amp.lists.symbol.FP16_FP32_FUNCS.remove('topk')
     amp.init()
->>>>>>> 0d4ebaee
 
 
 # model and loss
@@ -196,21 +158,11 @@
 get_pretrained = True
 
 get_model_params = {
-<<<<<<< HEAD
-    'name': args.model_name,
-    'dataset_name': args.dataset,
-    'pretrained': get_pretrained,
-    'ctx': ctxs,
-    'use_decoder': False,
-    'dropout': args.dropout,
-    'attention_dropout': args.attention_dropout
-=======
     'name': model_name,
     'dataset_name': dataset,
     'pretrained': get_pretrained,
     'ctx': ctxs,
     'use_decoder': False,
->>>>>>> 0d4ebaee
 }
 
 xlnet_base, vocab, tokenizer = model.get_model(**get_model_params)
@@ -372,26 +324,14 @@
     logging.info(logging_str, *metric_val)
     return metric_nm, metric_val
 
-<<<<<<< HEAD
-def log_train(batch_id, batch_num, step_loss, _log_interval, epoch_id, learning_rate):
-    """Generate and print out the log message for training. """
-    train_str = '[Epoch %d Batch %d/%d] loss=%.4f, lr=%.7f'
-    logging.info(train_str, epoch_id + 1, batch_id + 1, batch_num, step_loss / _log_interval,
-                 learning_rate)
-=======
     train_str = '[Epoch %d Batch %d/%d] loss=%.4f, lr=%.7f, metrics:' + \
                 ','.join([i + ':%.4f' for i in metric_nm])
     logging.info(train_str, epoch_id + 1, batch_id + 1, batch_num, step_loss / _log_interval,
                  learning_rate, *metric_val)
->>>>>>> 0d4ebaee
 
 
 def log_eval(batch_id, batch_num, step_loss, _log_interval):
     """Generate and print out the log message for inference. """
-<<<<<<< HEAD
-    eval_str = '[Batch %d/%d] loss=%.4f'
-    logging.info(eval_str, batch_id + 1, batch_num, step_loss / _log_interval)
-=======
     metric_nm, metric_val = metric.get()
     if not isinstance(metric_nm, list):
         metric_nm, metric_val = [metric_nm], [metric_val]
@@ -399,7 +339,6 @@
     eval_str = '[Batch %d/%d] loss=%.4f, metrics:' + \
                ','.join([i + ':%.4f' for i in metric_nm])
     logging.info(eval_str, batch_id + 1, batch_num, step_loss / _log_interval, *metric_val)
->>>>>>> 0d4ebaee
 
 
 def train(metric):
@@ -408,15 +347,10 @@
         logging.info('Now we are doing XLNet classification training on %s!', ctxs)
 
     all_model_params = model.collect_params()
-<<<<<<< HEAD
-    optimizer_params = {'learning_rate': args.lr, 'epsilon': args.epsilon, 'wd': 0}
-    trainer = gluon.Trainer(all_model_params, 'adam', optimizer_params, update_on_kvstore=False)
-=======
     optimizer_params = {'learning_rate': args.lr, 'epsilon': args.epsilon, 'wd': 0.01}
     trainer = gluon.Trainer(all_model_params, 'adam', optimizer_params, update_on_kvstore=False)
     if args.dtype == 'float16':
         amp.init_trainer(trainer)
->>>>>>> 0d4ebaee
 
     step_size = args.batch_size * args.accumulate if args.accumulate else args.batch_size
     num_train_steps = int(num_train_examples / step_size * args.epochs)
@@ -454,17 +388,10 @@
                 # learning rate schedule
                 if step_num < num_warmup_steps:
                     new_lr = args.lr * step_num / num_warmup_steps
-<<<<<<< HEAD
-                elif args.lr_decay == 'linear':
-                    non_warmup_steps = step_num - num_warmup_steps
-                    offset = non_warmup_steps / (num_train_steps - num_warmup_steps)
-                    new_lr = max(0, args.lr - offset * args.lr)
-=======
                 else:
                     non_warmup_steps = step_num - num_warmup_steps
                     offset = non_warmup_steps / (num_train_steps - num_warmup_steps)
                     new_lr = args.lr - offset * args.lr
->>>>>>> 0d4ebaee
                 trainer.set_learning_rate(new_lr)
                 batch_loss = []
                 # forward and backward
@@ -473,15 +400,9 @@
                     for splited_data in data_list:
                         input_ids, valid_length, segment_ids, label = splited_data
                         out = model(input_ids, segment_ids, valid_length=valid_length)
-<<<<<<< HEAD
-                        ls = loss_function(out, label).mean() / len(ctxs)
-                        ls.backward()
-                        batch_loss.append(ls)
-=======
                         out_list.append(out)
                         label_list.append(label)
                         batch_loss.append(loss_function(out, label).mean())
->>>>>>> 0d4ebaee
                 # update
                 if not args.accumulate or (batch_id + 1) % args.accumulate == 0:
                     trainer.allreduce_grads()
@@ -494,10 +415,7 @@
                         all_model_params.zero_grad()
                 batch_loss = sum([ls.asscalar() for ls in batch_loss])
                 step_loss += batch_loss
-<<<<<<< HEAD
-=======
                 metric.update(label_list, out_list)
->>>>>>> 0d4ebaee
                 if (batch_id + 1) % (args.log_interval) == 0:
                     log_train(batch_id, len(train_data), step_loss, args.log_interval,
                               epoch_id, trainer.learning_rate)
@@ -561,19 +479,11 @@
         data_list = list(split_and_load(seqs, ctxs))
         for splited_data in data_list:
             input_ids, valid_length, segment_ids, label = splited_data
-<<<<<<< HEAD
-            label = label.reshape((-1))
-            out = model(input_ids, segment_ids, valid_length=valid_length)
-            out_list.append(out.as_in_context(mx.cpu(0)))
-            label_list.append(label.as_in_context(mx.cpu(0)))
-            batch_loss.append(loss_function(out, label).mean() / len(ctxs))
-=======
             out = model(input_ids, segment_ids, valid_length=valid_length)
             out_list.append(out)
             label_list.append(label)
             batch_loss.append(loss_function(out, label).mean())
             #batch_loss.append(loss_function(out, label).means())
->>>>>>> 0d4ebaee
 
         batch_loss = sum([ls.asscalar() for ls in batch_loss])
         step_loss += batch_loss
@@ -591,12 +501,8 @@
                  args.dev_batch_size * len(loader_dev) / (toc - tic))
     return metric_nm, metric_val
 
-<<<<<<< HEAD
-=======
 
 if __name__ == '__main__':
     train(task.metrics)
->>>>>>> 0d4ebaee
-
-if __name__ == '__main__':
-    train(task.metrics)+
+sys.exit()