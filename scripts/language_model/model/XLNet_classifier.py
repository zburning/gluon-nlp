--- conflicted
+++ resolved
@@ -46,10 +46,6 @@
 
         This is used for pre-training or fine-tuning a XLNet model.
         """
-<<<<<<< HEAD
-        # Note that we are using left pad so we always take the last hidden state
-=======
->>>>>>> ab9e353c
         F = mx.ndarray
         index = F.contrib.arange_like(sequence, axis=0, ctx=sequence.context).expand_dims(1)
         valid_length_rs = valid_length.reshape((-1, 1)) - 1
